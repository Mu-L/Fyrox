--- conflicted
+++ resolved
@@ -146,14 +146,10 @@
             }
         }
 
-<<<<<<< HEAD
         let kind = if node_size.x < 3
             || node_size.y < 3
             || node_size.x <= max_size.x && node_size.y <= max_size.y
         {
-=======
-        let kind = if node_size.x < max_size.x || node_size.y < max_size.y {
->>>>>>> 8aac301c
             QuadTreeNodeKind::Leaf
         } else {
             // Build children nodes recursively.
@@ -235,7 +231,6 @@
         height_map_size: Vector2<u32>,
         physical_size: Vector2<f32>,
     ) -> AxisAlignedBoundingBox {
-<<<<<<< HEAD
         if self.size.x < 1 || self.size.y < 1 {
             Log::err("Invalid Terrain quad tree node size");
             return Default::default();
@@ -248,23 +243,7 @@
             Log::err("Invalid Terrain quad tree node position");
             return Default::default();
         }
-        // Convert sizes form pixel sizes to mesh sizes.
-        // For calculating AABB, we do not care about the number of vertices;
-        // we care about the number of edges between vertices, which is one fewer.
-        let real_node_size = self.size.map(|x| x - 1);
-        // For the height map size, we count the number of edges excluding the margin edges, so three fewer.
-        let real_map_size = height_map_size.map(|x| x - 3);
-        // For the position, we must exclude the margin, so 1 becomes 0 and so on.
-        let real_pos = self.position.map(|x| x - 1);
-        let min_x = (real_pos.x as f32 / real_map_size.x as f32) * physical_size.x;
-        let min_y = (real_pos.y as f32 / real_map_size.y as f32) * physical_size.y;
-
-        let max_x =
-            ((real_pos.x + real_node_size.x) as f32 / real_map_size.x as f32) * physical_size.x;
-        let max_y =
-            ((real_pos.y + real_node_size.y) as f32 / real_map_size.y as f32) * physical_size.y;
-=======
-        // Convert sizes from pixel sizes to mesh sizes. Exclude the height map margines.
+        // Convert sizes from pixel sizes to mesh sizes.
         // For calculating AABB, we do not care about the number of vertices;
         // we care about the number of edges between vertices, which is one fewer.
         let real_map_size = height_map_size.map(|x| x - 3);
@@ -277,7 +256,6 @@
 
         let max_x = ((pos.x + real_node_size.x) as f32 / real_map_size.x as f32) * physical_size.x;
         let max_y = ((pos.y + real_node_size.y) as f32 / real_map_size.y as f32) * physical_size.y;
->>>>>>> 8aac301c
 
         let min = Vector3::new(min_x, self.min_height, min_y);
         let max = Vector3::new(max_x, self.max_height, max_y);
