// Copyright (c) 2019-present Dmitry Stepanov and Fyrox Engine contributors.
//
// Permission is hereby granted, free of charge, to any person obtaining a copy
// of this software and associated documentation files (the "Software"), to deal
// in the Software without restriction, including without limitation the rights
// to use, copy, modify, merge, publish, distribute, sublicense, and/or sell
// copies of the Software, and to permit persons to whom the Software is
// furnished to do so, subject to the following conditions:
//
// The above copyright notice and this permission notice shall be included in all
// copies or substantial portions of the Software.
//
// THE SOFTWARE IS PROVIDED "AS IS", WITHOUT WARRANTY OF ANY KIND, EXPRESS OR
// IMPLIED, INCLUDING BUT NOT LIMITED TO THE WARRANTIES OF MERCHANTABILITY,
// FITNESS FOR A PARTICULAR PURPOSE AND NONINFRINGEMENT. IN NO EVENT SHALL THE
// AUTHORS OR COPYRIGHT HOLDERS BE LIABLE FOR ANY CLAIM, DAMAGES OR OTHER
// LIABILITY, WHETHER IN AN ACTION OF CONTRACT, TORT OR OTHERWISE, ARISING FROM,
// OUT OF OR IN CONNECTION WITH THE SOFTWARE OR THE USE OR OTHER DEALINGS IN THE
// SOFTWARE.

#![allow(deprecated)]

//! Project manager is used to create, import, rename, delete, run and edit projects built with Fyrox.

mod manager;
mod project;
mod settings;
mod upgrade;
mod utils;

use crate::{manager::ProjectManager, settings::DATA_DIR, utils::make_button};
<<<<<<< HEAD
use fyrox::asset::io::FsResourceIo;
use fyrox::core::Uuid;
use fyrox::engine::ApplicationLoopController;
use fyrox::gui::font::FontStyles;
=======
>>>>>>> 48bc98f5
use fyrox::{
    asset::{io::FsResourceIo, manager::ResourceManager, untyped::ResourceKind},
    core::{
        algebra::Matrix3,
        log::{Log, MessageKind},
        task::TaskPool,
        Uuid,
    },
    dpi::PhysicalSize,
    engine::{
        ApplicationLoopController, Engine, EngineInitParams, GraphicsContext,
        GraphicsContextParams, SerializationContext,
    },
    event::{Event, WindowEvent},
    event_loop::{ControlFlow, EventLoop},
    gui::{
        constructor::new_widget_constructor_container,
        font::{Font, FontResource},
        widget::WidgetMessage,
        UserInterface,
    },
    utils::{translate_cursor_icon, translate_event},
    window::WindowAttributes,
};
use std::{
    sync::Arc,
    time::{Duration, Instant},
};

fn set_ui_scaling(ui: &UserInterface, scale: f32) {
    // High-DPI screen support
    ui.send(
        ui.root(),
        WidgetMessage::RenderTransform(Matrix3::new_scaling(scale)),
    );
}

#[allow(clippy::unnecessary_to_owned)]
fn main() {
    Log::set_file_name(DATA_DIR.join("project_manager.log"));

    let mut window_attributes = WindowAttributes::default();
    window_attributes.inner_size = Some(PhysicalSize::new(720, 520).into());
    window_attributes.resizable = true;
    window_attributes.title = "Fyrox Project Manager".to_string();

    let serialization_context = Arc::new(SerializationContext::new());
    let task_pool = Arc::new(TaskPool::new());
    let mut engine = Engine::new(EngineInitParams {
        graphics_context_params: GraphicsContextParams {
            window_attributes,
            vsync: true,
            msaa_sample_count: Some(2),
            graphics_server_constructor: Default::default(),
            named_objects: false,
        },
        resource_manager: ResourceManager::new(Arc::new(FsResourceIo), task_pool.clone()),
        serialization_context,
        task_pool,
        widget_constructors: Arc::new(new_widget_constructor_container()),
    })
    .unwrap();

    let primary_ui = engine.user_interfaces.first_mut();

    primary_ui.default_font = FontResource::new_ok(
        Uuid::new_v4(),
        ResourceKind::Embedded,
        Font::from_memory(
            include_bytes!("../resources/Roboto-Regular.ttf").to_vec(),
            1024,
            FontStyles::default(),
            Vec::default(),
        )
        .unwrap(),
    );
    let mut project_manager = ProjectManager::new(&mut primary_ui.build_ctx());

    let event_loop = EventLoop::new().unwrap();

    let mut previous = Instant::now();

    #[allow(unused_assignments)]
    let mut time_step = 1.0 / 60.0;

    event_loop
        .run(move |event, active_event_loop| {
            if project_manager.mode.is_build() {
                // Keep updating with reduced rate to keep printing to the build log, but do not
                // eat as much time as in normal update mode.
                time_step = 1.0 / 10.0;

                active_event_loop.set_control_flow(ControlFlow::wait_duration(
                    Duration::from_secs_f32(time_step),
                ));
            } else {
                // Wait for an event.
                active_event_loop.set_control_flow(ControlFlow::Wait);
                time_step = 1.0 / 60.0;
            }

            match event {
                Event::Resumed => {
                    engine
                        .initialize_graphics_context(active_event_loop)
                        .expect("Unable to initialize graphics context!");
                    let graphics_context = engine.graphics_context.as_initialized_mut();
                    graphics_context
                        .set_window_icon_from_memory(include_bytes!("../resources/icon.png"));
                    set_ui_scaling(
                        engine.user_interfaces.first(),
                        graphics_context.window.scale_factor() as f32,
                    );
                }
                Event::Suspended => {
                    engine
                        .destroy_graphics_context()
                        .expect("Unable to destroy graphics context!");
                }
                Event::AboutToWait => {
                    let ui = engine.user_interfaces.first_mut();

                    if project_manager.is_active(ui) {
                        if let Some(active_tooltip) = ui.active_tooltip() {
                            if !active_tooltip.shown {
                                // Keep the manager running until the current tooltip is not shown.
                                project_manager
                                    .update_loop_state
                                    .request_update_in_next_frame();
                            }
                        }

                        let elapsed = previous.elapsed();
                        if elapsed.as_secs_f32() >= time_step {
                            let mut processed = 0;
                            while let Some(message) = ui.poll_message() {
                                project_manager.handle_ui_message(&message, ui);
                                processed += 1;
                            }
                            if processed > 0 {
                                project_manager
                                    .update_loop_state
                                    .request_update_in_next_frame();
                            }

                            engine.update(
                                time_step,
                                ApplicationLoopController::ActiveEventLoop(active_event_loop),
                                &mut 0.0,
                                Default::default(),
                            );

                            project_manager.update(engine.user_interfaces.first_mut(), time_step);

                            project_manager.update_loop_state.decrease_counter();

                            previous = Instant::now();
                        }

                        if let GraphicsContext::Initialized(ref ctx) = engine.graphics_context {
                            let window = &ctx.window;
                            window.set_cursor_icon(translate_cursor_icon(
                                engine.user_interfaces.first_mut().cursor(),
                            ));

                            ctx.window.request_redraw();
                        }
                    }
                }
                Event::WindowEvent { event, .. } => {
                    match event {
                        WindowEvent::Focused(focus) => {
                            project_manager.focused = focus;
                        }
                        WindowEvent::CloseRequested => active_event_loop.exit(),
                        WindowEvent::Resized(size) => {
                            if let Err(e) = engine.set_frame_size(size.into()) {
                                Log::writeln(
                                    MessageKind::Error,
                                    format!("Unable to set frame size: {e:?}"),
                                );
                            }

                            let window = &engine.graphics_context.as_initialized_ref().window;

                            let logical_size = size.to_logical(window.scale_factor());
                            let ui = engine.user_interfaces.first_mut();
                            ui.send_many(
                                project_manager.root_grid,
                                [
                                    WidgetMessage::Width(logical_size.width),
                                    WidgetMessage::Height(logical_size.height),
                                ],
                            );
                        }
                        WindowEvent::ScaleFactorChanged { scale_factor, .. } => {
                            let ui = engine.user_interfaces.first_mut();
                            set_ui_scaling(ui, scale_factor as f32);
                        }
                        WindowEvent::RedrawRequested => {
                            let ui = engine.user_interfaces.first();
                            if project_manager.is_active(ui) {
                                engine.render().unwrap();
                            }
                        }
                        _ => (),
                    }

                    // Any action in the window, other than a redraw request forces the project manager to
                    // do another update pass which then pushes a redraw request to the event
                    // queue. This check prevents infinite loop of this kind.
                    if !matches!(event, WindowEvent::RedrawRequested) {
                        project_manager
                            .update_loop_state
                            .request_update_in_current_frame();
                    }

                    if let Some(os_event) = translate_event(&event) {
                        for ui in engine.user_interfaces.iter_mut() {
                            ui.process_os_event(&os_event);
                        }
                    }
                }
                Event::LoopExiting => {
                    project_manager.settings.save();
                }
                _ => (),
            }
        })
        .unwrap();
}<|MERGE_RESOLUTION|>--- conflicted
+++ resolved
@@ -29,13 +29,6 @@
 mod utils;
 
 use crate::{manager::ProjectManager, settings::DATA_DIR, utils::make_button};
-<<<<<<< HEAD
-use fyrox::asset::io::FsResourceIo;
-use fyrox::core::Uuid;
-use fyrox::engine::ApplicationLoopController;
-use fyrox::gui::font::FontStyles;
-=======
->>>>>>> 48bc98f5
 use fyrox::{
     asset::{io::FsResourceIo, manager::ResourceManager, untyped::ResourceKind},
     core::{
@@ -53,7 +46,7 @@
     event_loop::{ControlFlow, EventLoop},
     gui::{
         constructor::new_widget_constructor_container,
-        font::{Font, FontResource},
+        font::{Font, FontResource, FontStyles},
         widget::WidgetMessage,
         UserInterface,
     },
