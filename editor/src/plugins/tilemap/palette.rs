--- conflicted
+++ resolved
@@ -1160,7 +1160,7 @@
         ctx.commit(
             self.clip_bounds(),
             Brush::Solid(self.material_color),
-            CommandTexture::Texture(tex.into_untyped()),
+            CommandTexture::Texture(tex),
             None,
         );
         ctx.transform_stack.pop();
@@ -1637,17 +1637,10 @@
                         bounds.left_top_uv(size),
                     ]),
                 );
-<<<<<<< HEAD
                 ctx.commit(
                     clip_bounds,
                     Brush::Solid(color),
-                    CommandTexture::Texture(texture.into()),
-=======
-                drawing_context.commit(
-                    self.clip_bounds(),
-                    Brush::Solid(Color::WHITE),
                     CommandTexture::Texture(texture),
->>>>>>> d98dc699
                     None,
                 );
             }
