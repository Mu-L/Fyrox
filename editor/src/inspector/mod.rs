--- conflicted
+++ resolved
@@ -296,20 +296,24 @@
                     editor_selection.len() > 1,
                 ));
 
-            if !editor_selection.is_empty() {
-                let available_animations =
-                    fetch_available_animations(editor_selection, controller, engine);
-                controller.first_selected_entity(editor_selection, &engine.scenes, &mut |entity| {
-                    self.change_context(
-                        entity,
-                        engine.user_interfaces.first_mut(),
-                        engine.resource_manager.clone(),
-                        engine.serialization_context.clone(),
-                        &available_animations,
-                        sender,
-                    )
-                });
-            } else {
+            // `first_selected_entity` is not guaranteed to call its callback.
+            // This flag allows us to determine whether an entity was found by first_selected_entity.
+            let mut found_entity = false;
+            let available_animations =
+                fetch_available_animations(editor_selection, controller, engine);
+            controller.first_selected_entity(editor_selection, &engine.scenes, &mut |entity| {
+                found_entity = true;
+                self.change_context(
+                    entity,
+                    engine.user_interfaces.first_mut(),
+                    engine.resource_manager.clone(),
+                    engine.serialization_context.clone(),
+                    &available_animations,
+                    sender,
+                )
+            });
+            // If `first_selected_entity` found no entity, then clear this inspector.
+            if !found_entity {
                 self.clear(engine.user_interfaces.first());
             }
 
@@ -360,51 +364,6 @@
         );
     }
 
-<<<<<<< HEAD
-    pub fn handle_message(
-        &mut self,
-        message: &Message,
-        editor_selection: &Selection,
-        controller: &dyn SceneController,
-        engine: &mut Engine,
-        sender: &MessageSender,
-    ) {
-        if let Message::SelectionChanged { .. } = message {
-            engine
-                .user_interfaces
-                .first_mut()
-                .send_message(WidgetMessage::visibility(
-                    self.warning_text,
-                    MessageDirection::ToWidget,
-                    editor_selection.len() > 1,
-                ));
-
-            // There is no guarantee that the callback passed to `first_selected_entity` will be called,
-            // depending on the selection. This flag will let us know if the callback was actually called.
-            let mut found_entity = false;
-            let available_animations =
-                fetch_available_animations(editor_selection, controller, engine);
-            controller.first_selected_entity(editor_selection, &engine.scenes, &mut |entity| {
-                // Remember that the callback was called.
-                found_entity = true;
-                self.change_context(
-                    entity,
-                    engine.user_interfaces.first_mut(),
-                    engine.resource_manager.clone(),
-                    engine.serialization_context.clone(),
-                    &available_animations,
-                    sender,
-                )
-            });
-            // If the callback was not called, there is nothing for the inspector to show, so clear it.
-            if !found_entity {
-                self.clear(engine.user_interfaces.first());
-            }
-        }
-    }
-
-=======
->>>>>>> 85a37650
     pub fn clear(&self, ui: &UserInterface) {
         ui.send_message(InspectorMessage::context(
             self.inspector,
