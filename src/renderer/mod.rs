//! Renderer is a "workhorse" of the engine, it draws scenes and user interface.
//! For now there is almost no possibility to change pipeline of renderer, you
//! can only modify quality settings. This will change in future to make renderer
//! more flexible.
//!
//! Renderer based on OpenGL 3.3+ Core.

#![warn(missing_docs)]
#![deny(unsafe_code)]

pub mod debug_renderer;
pub mod error;
pub mod surface;

// Framework wraps all OpenGL calls so it has to be unsafe. Rest of renderer
// code must be safe.
#[macro_use]
#[allow(unsafe_code)]
mod framework;

mod blur;
mod deferred_light_renderer;
mod flat_shader;
mod gbuffer;
mod light_volume;
mod particle_system_renderer;
mod shadow_map_renderer;
mod sprite_renderer;
mod ssao;
mod ui_renderer;

use crate::resource::texture::TextureKind;
use crate::scene::Scene;
use crate::{
    core::{
        color::Color,
        math::{mat4::Mat4, vec2::Vec2, vec3::Vec3, Rect, TriangleDefinition},
        pool::Handle,
        scope_profile,
    },
    engine::resource_manager::TimedEntry,
    gui::draw::DrawingContext,
    renderer::{
        debug_renderer::DebugRenderer,
        deferred_light_renderer::{DeferredLightRenderer, DeferredRendererContext},
        error::RendererError,
        flat_shader::FlatShader,
        framework::{
            framebuffer::{BackBuffer, CullFace, DrawParameters, FrameBufferTrait},
            geometry_buffer::{
                AttributeDefinition, AttributeKind, DrawCallStatistics, ElementKind,
                GeometryBuffer, GeometryBufferKind,
            },
            gl,
            gpu_program::UniformValue,
            gpu_texture::{
                Coordinate, GpuTexture, GpuTextureKind, MagnificationFilter, MinificationFilter,
                PixelKind,
            },
            state::State,
        },
        gbuffer::{GBuffer, GBufferRenderContext},
        particle_system_renderer::{ParticleSystemRenderContext, ParticleSystemRenderer},
        sprite_renderer::{SpriteRenderContext, SpriteRenderer},
        surface::SurfaceSharedData,
        ui_renderer::{UiRenderContext, UiRenderer},
    },
    resource::texture::{Texture, TextureState},
    scene::{node::Node, SceneContainer},
};
use glutin::PossiblyCurrent;
<<<<<<< HEAD
#[cfg(feature = "serde_integration")]
use serde::{Deserialize, Serialize};
use std::{
    cell::RefCell,
    collections::HashMap,
    rc::Rc,
    sync::{Arc, Mutex},
    time,
};
=======
use std::{cell::RefCell, collections::HashMap, ops::Deref, rc::Rc, time};
>>>>>>> fe197c74

/// Renderer statistics for one frame, also includes current frames per second
/// amount.
#[derive(Copy, Clone)]
pub struct Statistics {
    /// Geometry statistics.
    pub geometry: RenderPassStatistics,
    /// Real time consumed to render frame.
    pub pure_frame_time: f32,
    /// Total time renderer took to process single frame, usually includes
    /// time renderer spend to wait to buffers swap (can include vsync)
    pub capped_frame_time: f32,
    /// Total amount of frames been rendered in one second.
    pub frames_per_second: usize,
    frame_counter: usize,
    frame_start_time: time::Instant,
    last_fps_commit_time: time::Instant,
}

/// GPU statistics for single frame.
#[derive(Copy, Clone)]
pub struct RenderPassStatistics {
    /// Amount of draw calls per frame - lower the better.
    pub draw_calls: usize,
    /// Amount of triangles per frame.
    pub triangles_rendered: usize,
}

impl Default for RenderPassStatistics {
    fn default() -> Self {
        Self {
            draw_calls: 0,
            triangles_rendered: 0,
        }
    }
}

impl std::ops::AddAssign for RenderPassStatistics {
    fn add_assign(&mut self, rhs: Self) {
        self.draw_calls += rhs.draw_calls;
        self.triangles_rendered += rhs.triangles_rendered;
    }
}

impl std::ops::AddAssign<DrawCallStatistics> for RenderPassStatistics {
    fn add_assign(&mut self, rhs: DrawCallStatistics) {
        self.draw_calls += 1;
        self.triangles_rendered += rhs.triangles;
    }
}

impl std::ops::AddAssign<RenderPassStatistics> for Statistics {
    fn add_assign(&mut self, rhs: RenderPassStatistics) {
        self.geometry += rhs;
    }
}

/// Quality settings allows you to find optimal balance between performance and
/// graphics quality.
#[derive(Debug, Copy, Clone, PartialEq)]
#[cfg_attr(feature = "serde_integration", derive(Serialize, Deserialize))]
pub struct QualitySettings {
    /// Point shadows
    /// Size of cube map face of shadow map texture in pixels.
    pub point_shadow_map_size: usize,
    /// Use or not percentage close filtering (smoothing) for point shadows.
    pub point_soft_shadows: bool,
    /// Point shadows enabled or not.
    pub point_shadows_enabled: bool,
    /// Maximum distance from camera to draw shadows.
    pub point_shadows_distance: f32,

    /// Spot shadows
    /// Size of square shadow map texture in pixels
    pub spot_shadow_map_size: usize,
    /// Use or not percentage close filtering (smoothing) for spot shadows.
    pub spot_soft_shadows: bool,
    /// Spot shadows enabled or not.
    pub spot_shadows_enabled: bool,
    /// Maximum distance from camera to draw shadows.
    pub spot_shadows_distance: f32,

    /// Whether to use screen space ambient occlusion or not.
    pub use_ssao: bool,
    /// Radius of sampling hemisphere used in SSAO, it defines much ambient
    /// occlusion will be in your scene.
    pub ssao_radius: f32,

    /// Global switch to enable or disable light scattering. Each light can have
    /// its own scatter switch, but this one is able to globally disable scatter.
    pub light_scatter_enabled: bool,
}

impl Default for QualitySettings {
    fn default() -> Self {
        Self {
            point_shadow_map_size: 1024,
            point_shadows_distance: 15.0,
            point_shadows_enabled: true,
            point_soft_shadows: true,

            spot_shadow_map_size: 1024,
            spot_shadows_distance: 15.0,
            spot_shadows_enabled: true,
            spot_soft_shadows: true,

            use_ssao: true,
            ssao_radius: 0.5,

            light_scatter_enabled: true,
        }
    }
}

impl QualitySettings {
    /// Highest possible graphics quality. Requires very powerful GPU.
    pub fn ultra() -> Self {
        Self {
            point_shadow_map_size: 2048,
            point_shadows_distance: 20.0,
            point_shadows_enabled: true,
            point_soft_shadows: true,

            spot_shadow_map_size: 2048,
            spot_shadows_distance: 20.0,
            spot_shadows_enabled: true,
            spot_soft_shadows: true,

            use_ssao: true,
            ssao_radius: 0.5,

            light_scatter_enabled: true,
        }
    }

    /// High graphics quality, includes all graphical effects. Requires powerful GPU.
    pub fn high() -> Self {
        Self {
            point_shadow_map_size: 1024,
            point_shadows_distance: 15.0,
            point_shadows_enabled: true,
            point_soft_shadows: true,

            spot_shadow_map_size: 1024,
            spot_shadows_distance: 15.0,
            spot_shadows_enabled: true,
            spot_soft_shadows: true,

            use_ssao: true,
            ssao_radius: 0.5,

            light_scatter_enabled: true,
        }
    }

    /// Medium graphics quality, some of effects are disabled, shadows will have sharp edges.
    pub fn medium() -> Self {
        Self {
            point_shadow_map_size: 512,
            point_shadows_distance: 5.0,
            point_shadows_enabled: true,
            point_soft_shadows: false,

            spot_shadow_map_size: 512,
            spot_shadows_distance: 5.0,
            spot_shadows_enabled: true,
            spot_soft_shadows: false,

            use_ssao: true,
            ssao_radius: 0.5,

            light_scatter_enabled: false,
        }
    }

    /// Lowest graphics quality, all effects are disabled.
    pub fn low() -> Self {
        Self {
            point_shadow_map_size: 1, // Zero is unsupported.
            point_shadows_distance: 0.0,
            point_shadows_enabled: false,
            point_soft_shadows: false,

            spot_shadow_map_size: 1,
            spot_shadows_distance: 0.0,
            spot_shadows_enabled: false,
            spot_soft_shadows: false,

            use_ssao: false,
            ssao_radius: 0.5,

            light_scatter_enabled: false,
        }
    }
}

impl Statistics {
    /// Must be called before render anything.
    fn begin_frame(&mut self) {
        self.frame_start_time = time::Instant::now();
        self.geometry = Default::default();
    }

    /// Must be called before SwapBuffers but after all rendering is done.
    fn end_frame(&mut self) {
        let current_time = time::Instant::now();

        self.pure_frame_time = current_time
            .duration_since(self.frame_start_time)
            .as_secs_f32();
        self.frame_counter += 1;

        if current_time
            .duration_since(self.last_fps_commit_time)
            .as_secs_f32()
            >= 1.0
        {
            self.last_fps_commit_time = current_time;
            self.frames_per_second = self.frame_counter;
            self.frame_counter = 0;
        }
    }

    /// Must be called after SwapBuffers to get capped frame time.
    fn finalize(&mut self) {
        self.capped_frame_time = time::Instant::now()
            .duration_since(self.frame_start_time)
            .as_secs_f32();
    }
}

impl Default for Statistics {
    fn default() -> Self {
        Self {
            geometry: RenderPassStatistics::default(),
            pure_frame_time: 0.0,
            capped_frame_time: 0.0,
            frames_per_second: 0,
            frame_counter: 0,
            frame_start_time: time::Instant::now(),
            last_fps_commit_time: time::Instant::now(),
        }
    }
}

/// See module docs.
pub struct Renderer {
    state: State,
    backbuffer: BackBuffer,
    deferred_light_renderer: DeferredLightRenderer,
    flat_shader: FlatShader,
    sprite_renderer: SpriteRenderer,
    particle_system_renderer: ParticleSystemRenderer,
    /// Dummy white one pixel texture which will be used as stub when rendering
    /// something without texture specified.
    white_dummy: Rc<RefCell<GpuTexture>>,
    /// Dummy one pixel texture with (0, 1, 0) vector is used as stub when rendering
    /// something without normal map.
    normal_dummy: Rc<RefCell<GpuTexture>>,
    ui_renderer: UiRenderer,
    statistics: Statistics,
    quad: SurfaceSharedData,
    frame_size: (u32, u32),
    ambient_color: Color,
    pub quality_settings: QualitySettings,
    /// Debug renderer instance can be used for debugging purposes
    pub debug_renderer: DebugRenderer,
    /// Camera to G-buffer mapping.
    gbuffers: HashMap<Handle<Scene>, GBuffer>,
    backbuffer_clear_color: Color,
    texture_cache: TextureCache,
    geometry_cache: GeometryCache,
}

#[derive(Default)]
pub(in crate) struct GeometryCache {
    map: HashMap<usize, TimedEntry<GeometryBuffer<surface::Vertex>>>,
}

impl GeometryCache {
    fn get(
        &mut self,
        state: &mut State,
        data: &SurfaceSharedData,
    ) -> &mut GeometryBuffer<surface::Vertex> {
        scope_profile!();

        let key = (data as *const _) as usize;

        let geometry_buffer = self.map.entry(key).or_insert_with(|| {
            let geometry_buffer =
                GeometryBuffer::new(GeometryBufferKind::StaticDraw, ElementKind::Triangle);

            geometry_buffer
                .bind(state)
                .describe_attributes(vec![
                    AttributeDefinition {
                        kind: AttributeKind::Float3,
                        normalized: false,
                    },
                    AttributeDefinition {
                        kind: AttributeKind::Float2,
                        normalized: false,
                    },
                    AttributeDefinition {
                        kind: AttributeKind::Float2,
                        normalized: false,
                    },
                    AttributeDefinition {
                        kind: AttributeKind::Float3,
                        normalized: false,
                    },
                    AttributeDefinition {
                        kind: AttributeKind::Float4,
                        normalized: false,
                    },
                    AttributeDefinition {
                        kind: AttributeKind::Float4,
                        normalized: false,
                    },
                    AttributeDefinition {
                        kind: AttributeKind::UnsignedByte4,
                        normalized: false,
                    },
                ])
                .unwrap()
                .set_vertices(data.vertices.as_slice())
                .set_triangles(data.triangles());

            TimedEntry {
                value: geometry_buffer,
                time_to_live: 20.0,
            }
        });

        geometry_buffer.time_to_live = 20.0;
        geometry_buffer
    }

    fn update(&mut self, dt: f32) {
        scope_profile!();

        for entry in self.map.values_mut() {
            entry.time_to_live -= dt;
        }
        self.map.retain(|_, v| v.time_to_live > 0.0);
    }

    fn clear(&mut self) {
        self.map.clear();
    }
}

#[derive(Default)]
pub(in crate) struct TextureCache {
    map: HashMap<usize, TimedEntry<Rc<RefCell<GpuTexture>>>>,
}

impl TextureCache {
    fn get(&mut self, state: &mut State, texture: Texture) -> Option<Rc<RefCell<GpuTexture>>> {
        scope_profile!();

        let key = texture.key();
        let texture = texture.state();

        if let TextureState::Ok(texture) = texture.deref() {
            let gpu_texture = self.map.entry(key).or_insert_with(|| {
                let gpu_texture = GpuTexture::new(
                    state,
                    texture.kind.into(),
                    PixelKind::from(texture.pixel_kind),
                    texture.minification_filter().into(),
                    texture.magnification_filter().into(),
                    texture.mip_count() as usize,
                    Some(texture.bytes.as_slice()),
                )
                .unwrap();

                TimedEntry {
                    value: Rc::new(RefCell::new(gpu_texture)),
                    time_to_live: 20.0,
                }
            });

            let new_mag_filter = texture.magnification_filter().into();
            if gpu_texture.borrow().magnification_filter() != new_mag_filter {
                gpu_texture
                    .borrow_mut()
                    .bind_mut(state, 0)
                    .set_magnification_filter(new_mag_filter);
            }

            let new_min_filter = texture.minification_filter().into();
            if gpu_texture.borrow().minification_filter() != new_min_filter {
                gpu_texture
                    .borrow_mut()
                    .bind_mut(state, 0)
                    .set_minification_filter(new_min_filter);
            }

            if gpu_texture
                .borrow()
                .anisotropy()
                .ne(&texture.anisotropy_level())
            {
                gpu_texture
                    .borrow_mut()
                    .bind_mut(state, 0)
                    .set_anisotropy(texture.anisotropy_level());
            }

            let new_s_wrap_mode = texture.s_wrap_mode().into();
            if gpu_texture.borrow().s_wrap_mode() != new_s_wrap_mode {
                gpu_texture
                    .borrow_mut()
                    .bind_mut(state, 0)
                    .set_wrap(Coordinate::S, new_s_wrap_mode);
            }

            let new_t_wrap_mode = texture.t_wrap_mode().into();
            if gpu_texture.borrow().t_wrap_mode() != new_t_wrap_mode {
                gpu_texture
                    .borrow_mut()
                    .bind_mut(state, 0)
                    .set_wrap(Coordinate::T, new_t_wrap_mode);
            }

            // Texture won't be destroyed while it used.
            gpu_texture.time_to_live = 20.0;
            Some(gpu_texture.value.clone())
        } else {
            None
        }
    }

    fn update(&mut self, dt: f32) {
        scope_profile!();

        for entry in self.map.values_mut() {
            entry.time_to_live -= dt;
        }
        self.map.retain(|_, v| v.time_to_live > 0.0);
    }

    fn clear(&mut self) {
        self.map.clear();
    }
}

impl Renderer {
    pub(in crate) fn new(
        context: &mut glutin::WindowedContext<PossiblyCurrent>,
        frame_size: (u32, u32),
    ) -> Result<Self, RendererError> {
        gl::load_with(|symbol| context.get_proc_address(symbol) as *const _);

        let settings = QualitySettings::default();
        let mut state = State::new();

        Ok(Self {
            backbuffer: BackBuffer,
            frame_size,
            deferred_light_renderer: DeferredLightRenderer::new(&mut state, frame_size, &settings)?,
            flat_shader: FlatShader::new()?,
            statistics: Statistics::default(),
            sprite_renderer: SpriteRenderer::new()?,
            white_dummy: Rc::new(RefCell::new(GpuTexture::new(
                &mut state,
                GpuTextureKind::Rectangle {
                    width: 1,
                    height: 1,
                },
                PixelKind::RGBA8,
                MinificationFilter::Linear,
                MagnificationFilter::Linear,
                1,
                Some(&[255, 255, 255, 255]),
            )?)),
            normal_dummy: Rc::new(RefCell::new(GpuTexture::new(
                &mut state,
                GpuTextureKind::Rectangle {
                    width: 1,
                    height: 1,
                },
                PixelKind::RGBA8,
                MinificationFilter::Linear,
                MagnificationFilter::Linear,
                1,
                Some(&[128, 128, 255, 255]),
            )?)),
            quad: SurfaceSharedData::make_unit_xy_quad(),
            ui_renderer: UiRenderer::new(&mut state)?,
            particle_system_renderer: ParticleSystemRenderer::new(&mut state)?,
            ambient_color: Color::opaque(100, 100, 100),
            quality_settings: settings,
            debug_renderer: DebugRenderer::new(&mut state)?,
            gbuffers: Default::default(),
            backbuffer_clear_color: Color::from_rgba(0, 0, 0, 0),
            texture_cache: Default::default(),
            geometry_cache: Default::default(),
            state,
        })
    }

    /// Sets new ambient color. Ambient color is used to imitate ambient lighting.
    pub fn set_ambient_color(&mut self, color: Color) {
        self.ambient_color = color;
    }

    /// Returns current ambient color.
    pub fn get_ambient_color(&self) -> Color {
        self.ambient_color
    }

    /// Returns statistics for last frame.
    pub fn get_statistics(&self) -> Statistics {
        self.statistics
    }

    /// Sets color which will be used to fill screen when there is nothing to render.
    pub fn set_backbuffer_clear_color(&mut self, color: Color) {
        self.backbuffer_clear_color = color;
    }

    /// Sets new frame size, should be called when received a Resize event.
    ///
    /// # Notes
    ///
    /// Input values will be set to 1 pixel if new size is 0. Rendering cannot
    /// be performed into 0x0 texture.
    pub fn set_frame_size(&mut self, new_size: (u32, u32)) {
        self.deferred_light_renderer
            .set_frame_size(&mut self.state, new_size)
            .unwrap();
        self.frame_size.0 = new_size.0.max(1);
        self.frame_size.1 = new_size.1.max(1);
        // Invalidate all g-buffers.
        self.gbuffers.clear();
    }

    /// Returns current (width, height) pair of back buffer size.
    pub fn get_frame_size(&self) -> (u32, u32) {
        self.frame_size
    }

    /// Returns current bounds of back buffer.
    pub fn get_frame_bounds(&self) -> Vec2 {
        Vec2::new(self.frame_size.0 as f32, self.frame_size.1 as f32)
    }

    /// Sets new quality settings for renderer. Never call this method in a loop, otherwise
    /// you may get **significant** lags. Always check if current quality setting differs
    /// from new!
    pub fn set_quality_settings(
        &mut self,
        settings: &QualitySettings,
    ) -> Result<(), RendererError> {
        self.quality_settings = *settings;
        self.deferred_light_renderer
            .set_quality_settings(&mut self.state, settings)
    }

    /// Returns current quality settings.
    pub fn get_quality_settings(&self) -> QualitySettings {
        self.quality_settings
    }

    /// Removes all cached GPU data, forces renderer to re-upload data to GPU.
    /// Do not call this method until you absolutely need! It may cause **significant**
    /// performance lag!
    pub fn flush(&mut self) {
        self.texture_cache.clear();
        self.geometry_cache.clear();
    }

    fn render_frame(
        &mut self,
        scenes: &SceneContainer,
        drawing_context: &DrawingContext,
        dt: f32,
    ) -> Result<(), RendererError> {
        scope_profile!();

        // We have to invalidate resource bindings cache because some textures or programs,
        // or other GL resources can be destroyed and then on their "names" some new resource
        // are created, but cache still thinks that resource is correctly bound, but it is different
        // object have same name.
        self.state.invalidate_resource_bindings_cache();

        // Update caches - this will remove timed out resources.
        self.geometry_cache.update(dt);
        self.texture_cache.update(dt);

        self.statistics.begin_frame();

        let window_viewport = Rect::new(0, 0, self.frame_size.0 as i32, self.frame_size.1 as i32);
        self.backbuffer.clear(
            &mut self.state,
            window_viewport,
            Some(self.backbuffer_clear_color),
            Some(1.0),
            Some(0),
        );

        let backbuffer_width = self.frame_size.0 as f32;
        let backbuffer_height = self.frame_size.1 as f32;

        for (scene_handle, scene) in scenes.pair_iter() {
            let graph = &scene.graph;

            let frame_size = scene.render_target.as_ref().map_or_else(
                // Use either backbuffer size
                || Vec2::new(backbuffer_width, backbuffer_height),
                // Or framebuffer size
                |rt| {
                    if let TextureKind::Rectangle { width, height } = rt.data_ref().kind {
                        Vec2::new(width as f32, height as f32)
                    } else {
                        panic!("only rectangle textures can be used as render target!")
                    }
                },
            );

            let state = &mut self.state;
            let gbuffer = self
                .gbuffers
                .entry(scene_handle)
                .and_modify(|buf| {
                    if buf.width != frame_size.x as i32 || buf.height != frame_size.y as i32 {
                        let width = (frame_size.x as usize).max(1);
                        let height = (frame_size.y as usize).max(1);
                        *buf = GBuffer::new(state, width, height).unwrap();
                    }
                })
                .or_insert_with(|| {
                    let width = (frame_size.x as usize).max(1);
                    let height = (frame_size.y as usize).max(1);
                    GBuffer::new(state, width, height).unwrap()
                });

            // If we specified a texture to draw to, we have to register it in texture cache
            // so it can be used in later on as texture. This is useful in case if you need
            // to draw something on offscreen and then draw it on some mesh.
            // TODO: However it can be dangerous to use frame texture as it may be bound to
            //  pipeline.
            if let Some(rt) = scene.render_target.clone() {
                self.texture_cache.map.insert(
                    rt.key(),
                    TimedEntry {
                        value: gbuffer.frame_texture(),
                        time_to_live: std::f32::INFINITY,
                    },
                );
            }

            for camera in graph.linear_iter().filter_map(|node| {
                if let Node::Camera(camera) = node {
                    if camera.is_enabled() {
                        Some(camera)
                    } else {
                        None
                    }
                } else {
                    None
                }
            }) {
                let viewport = camera.viewport_pixels(frame_size);

                self.statistics += gbuffer.fill(GBufferRenderContext {
                    state,
                    graph,
                    camera,
                    white_dummy: self.white_dummy.clone(),
                    normal_dummy: self.normal_dummy.clone(),
                    texture_cache: &mut self.texture_cache,
                    geom_cache: &mut self.geometry_cache,
                });

                self.statistics += self
                    .deferred_light_renderer
                    .render(DeferredRendererContext {
                        state,
                        scene,
                        camera,
                        gbuffer,
                        white_dummy: self.white_dummy.clone(),
                        ambient_color: self.ambient_color,
                        settings: &self.quality_settings,
                        textures: &mut self.texture_cache,
                        geometry_cache: &mut self.geometry_cache,
                    });

                let depth = gbuffer.depth();

                self.statistics +=
                    self.particle_system_renderer
                        .render(ParticleSystemRenderContext {
                            state,
                            framebuffer: &mut gbuffer.final_frame,
                            graph,
                            camera,
                            white_dummy: self.white_dummy.clone(),
                            depth,
                            frame_width: frame_size.x,
                            frame_height: frame_size.y,
                            viewport,
                            texture_cache: &mut self.texture_cache,
                        });

                self.statistics += self.sprite_renderer.render(SpriteRenderContext {
                    state,
                    framebuffer: &mut gbuffer.final_frame,
                    graph,
                    camera,
                    white_dummy: self.white_dummy.clone(),
                    viewport,
                    textures: &mut self.texture_cache,
                    geom_map: &mut self.geometry_cache,
                });

                self.statistics += self.debug_renderer.render(
                    state,
                    viewport,
                    &mut gbuffer.final_frame,
                    &scene.drawing_context,
                    camera,
                );

                // Finally render everything into back buffer.
                if scene.render_target.is_none() {
                    self.statistics.geometry += self.backbuffer.draw(
                        self.geometry_cache.get(state, &self.quad),
                        state,
                        viewport,
                        &self.flat_shader.program,
                        DrawParameters {
                            cull_face: CullFace::Back,
                            culling: false,
                            color_write: Default::default(),
                            depth_write: true,
                            stencil_test: false,
                            depth_test: false,
                            blend: false,
                        },
                        &[
                            (
                                self.flat_shader.wvp_matrix,
                                UniformValue::Mat4({
                                    Mat4::ortho(
                                        0.0,
                                        viewport.w as f32,
                                        viewport.h as f32,
                                        0.0,
                                        -1.0,
                                        1.0,
                                    ) * Mat4::scale(Vec3::new(
                                        viewport.w as f32,
                                        viewport.h as f32,
                                        0.0,
                                    ))
                                }),
                            ),
                            (
                                self.flat_shader.diffuse_texture,
                                UniformValue::Sampler {
                                    index: 0,
                                    texture: gbuffer.frame_texture(),
                                },
                            ),
                        ],
                    );
                }
            }
        }

        // Render UI on top of everything.
        self.statistics += self.ui_renderer.render(UiRenderContext {
            state: &mut self.state,
            viewport: window_viewport,
            backbuffer: &mut self.backbuffer,
            frame_width: backbuffer_width,
            frame_height: backbuffer_height,
            drawing_context,
            white_dummy: self.white_dummy.clone(),
            texture_cache: &mut self.texture_cache,
        })?;

        Ok(())
    }

    pub(in crate) fn render_and_swap_buffers(
        &mut self,
        scenes: &SceneContainer,
        drawing_context: &DrawingContext,
        context: &glutin::WindowedContext<PossiblyCurrent>,
        dt: f32,
    ) -> Result<(), RendererError> {
        scope_profile!();

        self.render_frame(scenes, drawing_context, dt)?;

        self.statistics.end_frame();
        context.swap_buffers()?;
        check_gl_error!();
        self.statistics.finalize();
        Ok(())
    }
}<|MERGE_RESOLUTION|>--- conflicted
+++ resolved
@@ -69,19 +69,9 @@
     scene::{node::Node, SceneContainer},
 };
 use glutin::PossiblyCurrent;
-<<<<<<< HEAD
 #[cfg(feature = "serde_integration")]
 use serde::{Deserialize, Serialize};
-use std::{
-    cell::RefCell,
-    collections::HashMap,
-    rc::Rc,
-    sync::{Arc, Mutex},
-    time,
-};
-=======
 use std::{cell::RefCell, collections::HashMap, ops::Deref, rc::Rc, time};
->>>>>>> fe197c74
 
 /// Renderer statistics for one frame, also includes current frames per second
 /// amount.
